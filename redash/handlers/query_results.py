--- conflicted
+++ resolved
@@ -121,12 +121,7 @@
         related_queries_ids = [p['queryId'] for p in query.parameters if p['type'] == 'query']
         if int(dropdown_query_id) not in related_queries_ids:
             dropdown_query = get_object_or_404(models.Query.get_by_id_and_org, dropdown_query_id, self.current_org)
-<<<<<<< HEAD
-            if not has_access(dropdown_query.data_source, current_user, view_only):
-                abort(403)
-=======
             require_access(dropdown_query.data_source, current_user, view_only)
->>>>>>> 50f11069
 
         return dropdown_values(dropdown_query_id)
 

import PropTypes from 'prop-types';
import { wrap } from 'lodash';
import moment from 'moment';

export const DataSource = PropTypes.shape({
  syntax: PropTypes.string,
  options: PropTypes.shape({
    doc: PropTypes.string,
    doc_url: PropTypes.string,
  }),
  type_name: PropTypes.string,
});

export const Table = PropTypes.shape({
  columns: PropTypes.arrayOf(PropTypes.string).isRequired,
});

export const Schema = PropTypes.arrayOf(Table);

export const RefreshScheduleType = PropTypes.shape({
  interval: PropTypes.number,
  time: PropTypes.string,
  day_of_week: PropTypes.string,
  until: PropTypes.string,
});

export const RefreshScheduleDefault = {
  interval: null,
  time: null,
  day_of_week: null,
  until: null,
};

export const Field = PropTypes.shape({
  name: PropTypes.string.isRequired,
  title: PropTypes.string,
  type: PropTypes.oneOf([
    'text',
    'email',
    'password',
    'number',
    'checkbox',
    'file',
    'select',
    'content',
  ]).isRequired,
  initialValue: PropTypes.oneOfType([
    PropTypes.string,
    PropTypes.number,
    PropTypes.bool,
    PropTypes.arrayOf(PropTypes.string),
    PropTypes.arrayOf(PropTypes.number),
  ]),
  content: PropTypes.node,
  mode: PropTypes.string,
  required: PropTypes.bool,
  readOnly: PropTypes.bool,
  minLength: PropTypes.number,
  placeholder: PropTypes.string,
<<<<<<< HEAD
  loading: PropTypes.bool,
=======
  props: PropTypes.object, // eslint-disable-line react/forbid-prop-types
>>>>>>> 852636f0
});

export const Action = PropTypes.shape({
  name: PropTypes.string.isRequired,
  callback: PropTypes.func.isRequired,
  type: PropTypes.string,
  pullRight: PropTypes.bool,
  disabledWhenDirty: PropTypes.bool,
});

export const AntdForm = PropTypes.shape({
  validateFieldsAndScroll: PropTypes.func,
});

export const UserProfile = PropTypes.shape({
  id: PropTypes.number.isRequired,
  name: PropTypes.string.isRequired,
  email: PropTypes.string.isRequired,
  profileImageUrl: PropTypes.string,
  apiKey: PropTypes.string,
  isDisabled: PropTypes.bool,
});

function checkMoment(isRequired, props, propName, componentName) {
  const value = props[propName];
  const isRequiredValid = isRequired && (value !== null);
  const isOptionalValid = !isRequired && ((value === null) || moment.isMoment(value));
  if (!isRequiredValid && !isOptionalValid) {
    return new Error('Prop `' + propName + '` supplied to `' + componentName + '` should be a Moment.js instance.');
  }
}

export const Moment = wrap(false, checkMoment);
Moment.isRequired = wrap(true, checkMoment);<|MERGE_RESOLUTION|>--- conflicted
+++ resolved
@@ -57,11 +57,8 @@
   readOnly: PropTypes.bool,
   minLength: PropTypes.number,
   placeholder: PropTypes.string,
-<<<<<<< HEAD
   loading: PropTypes.bool,
-=======
   props: PropTypes.object, // eslint-disable-line react/forbid-prop-types
->>>>>>> 852636f0
 });
 
 export const Action = PropTypes.shape({

import React from 'react';
<<<<<<< HEAD
import { react2angular } from 'react2angular';
import { includes } from 'lodash';
import Tag from 'antd/lib/tag';
import { Group } from '@/services/group';
import navigateTo from '@/services/navigateTo';
import { UserProfile } from '../proptypes';

export class UserShow extends React.Component {
  static propTypes = {
    user: UserProfile.isRequired,
  };

  constructor(props) {
    super(props);
    this.state = { groups: [], loadingGroups: true };
  }

  componentDidMount() {
    Group.query((groups) => {
      this.setState({ groups, loadingGroups: false });
    });
  }

  renderUserGroups() {
    const { groupIds } = this.props.user;
    const { groups } = this.state;

    return (
      <div>
        {groups.filter(group => includes(groupIds, group.id)).map((group => (
          <Tag className="m-t-5 m-r-5" key={group.id} onClick={() => navigateTo(`groups/${group.id}`)}>
            {group.name}
          </Tag>
        )))}
      </div>
    );
  }

  render() {
    const { name, email, profileImageUrl } = this.props.user;
    const { loadingGroups } = this.state;

    return (
      <div className="col-md-4 col-md-offset-4 profile__container">
        <img
          alt="profile"
          src={profileImageUrl}
          className="profile__image"
          width="40"
        />

        <h3 className="profile__h3">{name}</h3>

        <hr />

        <dl className="profile__dl">
          <dt>Name:</dt>
          <dd>{name}</dd>
          <dt>Email:</dt>
          <dd>{email}</dd>
          <dt>Groups:</dt>
          <dd>{loadingGroups ? 'Loading...' : this.renderUserGroups()}</dd>
        </dl>
      </div>
    );
  }
}

export default function init(ngModule) {
  ngModule.component('userShow', react2angular(UserShow));
}

init.init = true;
=======
import { UserProfile } from '../proptypes';

export default function UserShow({ user: { name, email, profileImageUrl } }) {
  return (
    <div className="col-md-4 col-md-offset-4 profile__container">
      <img
        alt="profile"
        src={profileImageUrl}
        className="profile__image"
        width="40"
      />

      <h3 className="profile__h3">{name}</h3>

      <hr />

      <dl className="profile__dl">
        <dt>Name:</dt>
        <dd>{name}</dd>
        <dt>Email:</dt>
        <dd>{email}</dd>
      </dl>
    </div>
  );
}

UserShow.propTypes = {
  user: UserProfile.isRequired,
};
>>>>>>> 852636f0
<|MERGE_RESOLUTION|>--- conflicted
+++ resolved
@@ -1,13 +1,11 @@
 import React from 'react';
-<<<<<<< HEAD
-import { react2angular } from 'react2angular';
 import { includes } from 'lodash';
 import Tag from 'antd/lib/tag';
 import { Group } from '@/services/group';
 import navigateTo from '@/services/navigateTo';
 import { UserProfile } from '../proptypes';
 
-export class UserShow extends React.Component {
+export default class UserShow extends React.Component {
   static propTypes = {
     user: UserProfile.isRequired,
   };
@@ -66,41 +64,4 @@
       </div>
     );
   }
-}
-
-export default function init(ngModule) {
-  ngModule.component('userShow', react2angular(UserShow));
-}
-
-init.init = true;
-=======
-import { UserProfile } from '../proptypes';
-
-export default function UserShow({ user: { name, email, profileImageUrl } }) {
-  return (
-    <div className="col-md-4 col-md-offset-4 profile__container">
-      <img
-        alt="profile"
-        src={profileImageUrl}
-        className="profile__image"
-        width="40"
-      />
-
-      <h3 className="profile__h3">{name}</h3>
-
-      <hr />
-
-      <dl className="profile__dl">
-        <dt>Name:</dt>
-        <dd>{name}</dd>
-        <dt>Email:</dt>
-        <dd>{email}</dd>
-      </dl>
-    </div>
-  );
-}
-
-UserShow.propTypes = {
-  user: UserProfile.isRequired,
-};
->>>>>>> 852636f0
+}
--- conflicted
+++ resolved
@@ -22,15 +22,12 @@
   if (isArray(value) && value[0].isValid() && value[1].isValid()) {
     additionalAttributes.defaultValue = value;
   }
-<<<<<<< HEAD
 
   if (showPresettedRanges) {
     additionalAttributes.ranges = PRESETTED_RANGES;
   }
 
-=======
   const currentValueRef = useRef(additionalAttributes.defaultValue);
->>>>>>> b263bb70
   return (
     <RangePicker
       className={className}

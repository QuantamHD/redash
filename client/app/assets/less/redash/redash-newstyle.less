// Variables
@redash-gray: rgba(102, 136, 153, 1);
@redash-orange: rgba(255, 120, 100, 1);
@redash-black: rgba(0, 0, 0, 1);
@redash-yellow: rgba(252, 252, 161, 0.75);

@spacing: 15px;

//Default spacing (between tiles)
@redash-space: 10px;

@redash-radius: 3px;

// General
body {
  padding-top: 0;
  background: #cad1dc2b;
  font-family: -apple-system, BlinkMacSystemFont, "Segoe UI", Roboto, Oxygen-Sans, Ubuntu, Cantarell, "Helvetica Neue", sans-serif !important;

  &.headless {
    padding-top: 10px;
    padding-bottom: 15px;

    .navbar {
      display: none !important;
    }

    div#footer {
      display: none;
    }
  }
}

.clearboth {
  clear: both;
}


// Fixed width layout for specific pages
@media (min-width: 768px) {
  settings-screen, home-page, page-dashboard-list, page-queries-list, alerts-list-page, alert-page, queries-search-results-page, .fixed-container {
    .container {
      width: 750px;
    }
  }
}

@media (min-width: 992px) {
  settings-screen, home-page, page-dashboard-list, page-queries-list, alerts-list-page, alert-page, queries-search-results-page, .fixed-container {
    .container {
      width: 970px;
    }
  }
}

@media (min-width: 1200px) {
  settings-screen, home-page, page-dashboard-list, page-queries-list, alerts-list-page, alert-page, queries-search-results-page, .fixed-container {
    .container {
      width: 1170px;
    }
  }
}

.creation-container {
  h5 {
    color: #a7a7a7;
  }

  h3 {
    margin: 0px;
    margin-bottom: 15px;
  }
}

.add-widget-container {
  background: #fff;
  border-radius: @redash-radius;
  padding: 15px;
  position: fixed;
  left: 15px;
  bottom: 20px;
  width: calc(~'100% - 30px');
  z-index: 99;
  box-shadow: fade(@redash-gray, 50%) 0px 7px 29px -3px;
  display: flex;
  justify-content: space-between;

  h2 {
    margin: 0;
    font-size: 14px;
    line-height: 2.1;
    font-weight: 400;

    .zmdi {
      margin: 0;
      margin-right: 5px;
      font-size: 24px;
      position: absolute;
      bottom: 18px;
    }

    span {
      padding-left: 30px;
    }
  }

  .btn {
    align-self: center;
  }
}

body {
  .ace-tm .ace_gutter {
    background: #fff;
  }

  .ace_editor {
    border: 1px solid fade(@redash-gray, 15%);
  }

  .ace-tm .ace_gutter-active-line {
    background-color: fade(@redash-gray, 20%);
  }

  .ace-tm .ace_marker-layer .ace_active-line {
    background: fade(@redash-gray, 9%);
  }
}

.database-source {
  display: inline-flex;
  flex-wrap: wrap;
  justify-content: center;
}

.visual-card {
  background: #FFFFFF;
  border: 1px solid fade(@redash-gray, 15%);
  border-radius: 3px;
  margin: 5px;
  width: 212px;
  padding: 15px 5px;
  cursor: pointer;
  box-shadow: none;
  transition: transform 0.12s ease-out;
  transition-duration: 0.3s;
  transition-property: box-shadow;

  display: flex;
  //flex-direction: row;
  align-items: center;

  &:hover {
    box-shadow: rgba(102, 136, 153, 0.15) 0px 4px 9px -3px;
  }

  img {
    width: 64px !important;
    height: 64px !important;
    margin-right: 5px;
  }

  h3 {
    font-size: 13px;
    color: #323232;
    margin: 0 !important;
  }
}

.visual-card--selected {
  background: fade(@redash-gray, 3%);
  border: 1px solid fade(@redash-gray, 15%);
  border-radius: 3px;
  padding: 0 15px;
  box-shadow: none;

  display: flex;
  flex-direction: row;
  align-items: center;

  justify-content: space-around;
  margin-bottom: 15px;
  width: 100%;

  img {
    width: 64px;
    height: 64px;
  }

  a {
    cursor: pointer;
  }
}

@media (max-width: 1200px) {
  .visual-card {
    width: 217px;
  }
}

@media (max-width: 755px) {
  .visual-card {
    width: 47%;
  }
}

@media (max-width: 515px) {
  .visual-card {
    width: 47%;

    img {
      width: 48px;
      height: 48px;
    }
  }
}

@media (max-width: 408px) {
  .visual-card {
    width: 100%;
    padding: 5px;
    margin: 5px 0;

    img {
      width: 48px;
      height: 48px;
    }
  }
}


.t-header:not(.th-alt) {
  padding: 15px;

  ul {
    margin-bottom: 0;
    line-height: 2.2;
  }
}

#footer {
  height: auto;
  line-height: 3;
  padding: 20px;
}

page-header, .page-header--new {
  h3 {
    margin: 0;
    line-height: 1.75;
    font-weight: 500;
  }
}

.alert {
  padding: 15px;
}

.dynamic-table__pagination {
  margin-top: 10px;
}

.rg-top span, .rg-bottom span {
  height: 3px;
  border-color: #b1c1ce; // TODO: variable
}

.rg-bottom {
  bottom: 15px;

  span {
    margin: 1.5px 0 0 -10px;
  }
}

.popover {
  box-shadow: fade(@redash-gray, 25%) 0px 0px 15px 0px;
}

.tile__bottom-control a {
  color: fade(@redash-black, 65%);

  &:hover {
    color: fade(@redash-black, 95%);
  }
}

.pagination {
  .disabled a {
    background-color: fade(@redash-gray, 14%);
  }

  li {
    a {
      background-color: fade(@redash-gray, 15%);

      &:hover {
        background-color: fade(@redash-gray, 25%);
      }
    }
  }
}

.btn-default {
  background-color: fade(@redash-gray, 15%);
}

.btn-transparent {
  background-color: transparent !important;
}

.btn-default:hover, .btn-default:focus, .btn-default.focus, .btn-default:active, .btn-default.active, .open > .dropdown-toggle.btn-default {
  background-color: fade(@redash-gray, 25%);
}

.btn-default:active:hover, .btn-default.active:hover, .open > .dropdown-toggle.btn-default:hover, .btn-default:active:focus, .btn-default.active:focus, .open > .dropdown-toggle.btn-default:focus, .btn-default:active.focus, .btn-default.active.focus, .open > .dropdown-toggle.btn-default.focus {
  color: #333;
  background-color: fade(@redash-gray, 45%);
}

.label {
  border-radius: 2px;
  padding: 3px 6px 4px;
  font-weight: 500;
}

.label-default {
  background: fade(@redash-gray, 85%);
}

.tab-nav > li > a {
  text-transform: capitalize;
}

.table > thead > tr > th {
  text-transform: none;
}

.dashboard-header {
  position: -webkit-sticky;  // required for Safari
  position: sticky;
  background: #f6f7f9;
  z-index: 99;
  width: 100%;
  top: 0;
}

.dashboard__control {
  margin: 8px 0;
}

.editing-mode {
  a.query-link {
    pointer-events: none;
    cursor: move;
  }

  .th-title {
    cursor: move;
  }
}

.dashboard-header {
  position: -webkit-sticky;  // required for Safari
  position: sticky;
  background: #f6f7f9;
  z-index: 99;
  width: 100%;
  top: 0;
}

.widget-wrapper {
  .parameter-container {
    padding: 0 15px;
  }
}

.bg-ace {
  background-color: fade(@redash-gray, 12%) !important;
}

.tiled {
  border-radius: 3px;
  box-shadow: fade(@redash-gray, 15%) 0px 4px 9px -3px;
}

.tile {
  border-radius: 3px;
  box-shadow: fade(@redash-gray, 15%) 0px 4px 9px -3px;

  .widget-menu-regular, .btn__refresh {
    opacity: 0 !important;
    transition: opacity 0.35s ease-in-out;
  }

  .t-header {
    .th-title {
      a {
        color: fade(@redash-black, 80%);
        font-size: 15px;
        font-weight: 500;
      }
    }

    .query--description {
      font-size: 14px;
      line-height: 1.5;
      font-style: italic;

      p {
        margin-bottom: 0;
      }
    }
  }

  .t-header.widget {
    padding: 15px;
  }

  &:hover {
    .widget-menu-regular, .btn__refresh {
      opacity: 1 !important;
      transition: opacity 0.35s ease-in-out;
    }
  }

  .tile__bottom-control {
    padding: 10px 15px;
    line-height: 2;
  }
}

.embed-heading {
  h3 {
    line-height: 1.75;
    margin: 0;
  }
}

.filter-container {
  margin-bottom: 5px;
}

// Navigation
.caret--nav {
  border-top: none;
}

.caret--nav:after {
  content: "";
  position: absolute;
  right: 5px;
  top: 9px;
  width: 13px;
  height: 13px;
  display: block;
  background-image: url("data:image/svg+xml,%3C%3Fxml version='1.0' encoding='UTF-8'%3F%3E%3Csvg width='11px' height='6px' viewBox='0 0 11 6' version='1.1' xmlns='http://www.w3.org/2000/svg' xmlns:xlink='http://www.w3.org/1999/xlink'%3E%3C!-- Generator: Sketch 42 %2836781%29 - http://www.bohemiancoding.com/sketch --%3E%3Ctitle%3EShape%3C/title%3E%3Cdesc%3ECreated with Sketch.%3C/desc%3E%3Cdefs%3E%3C/defs%3E%3Cg id='Page-1' stroke='none' stroke-width='1' fill='none' fill-rule='evenodd'%3E%3Cpath d='M5.296,4.288 L9.382,0.2 C9.66086822,-0.0716916976 10.1065187,-0.068122925 10.381,0.208 C10.661,0.488 10.661,0.932 10.388,1.206 L5.792,5.803 C5.6602899,5.93388911 5.48167943,6.00662966 5.296,6.005 C5.10997499,6.00689786 4.93095449,5.93413702 4.799,5.803 L0.204,1.207 C0.072163111,1.07394937 -0.00121750401,0.893846387 9.62313189e-05,0.706545264 C0.00140996665,0.519244142 0.0773097323,0.340188219 0.211,0.209 C0.485365732,-0.0664648737 0.930253538,-0.0700311086 1.209,0.201 L5.296,4.288 L5.296,4.288 Z' id='Shape' fill='%23000000'%3E%3C/path%3E%3C/g%3E%3C/svg%3E");
  background-size: 100% 100%;
  transition: transform .2s cubic-bezier(.75,0,.25,1);
}

.navbar .caret--nav:after {
  top: 19px;
}

.dropdown--profile .caret--nav:after {
  right: 8px;
}

.btn--create {
  padding-right: 20px;

  .caret--nav:after {
    top: 10px;
    right: 10px;
    background-image: url("data:image/svg+xml,%3C%3Fxml version='1.0' encoding='UTF-8'%3F%3E%3Csvg width='11px' height='6px' viewBox='0 0 11 6' version='1.1' xmlns='http://www.w3.org/2000/svg' xmlns:xlink='http://www.w3.org/1999/xlink'%3E%3C!-- Generator: Sketch 42 %2836781%29 - http://www.bohemiancoding.com/sketch --%3E%3Ctitle%3EShape%3C/title%3E%3Cdesc%3ECreated with Sketch.%3C/desc%3E%3Cdefs%3E%3C/defs%3E%3Cg id='Page-1' stroke='none' stroke-width='1' fill='none' fill-rule='evenodd'%3E%3Cpath d='M5.29592111,4.28945339 L9.38192111,0.201453387 C9.66078932,-0.0702383105 10.1064398,-0.0666695379 10.3809211,0.209453387 C10.6609211,0.489453387 10.6609211,0.933453387 10.3879211,1.20745339 L5.79192111,5.80445339 C5.66021101,5.9353425 5.48160054,6.00808305 5.29592111,6.00645339 C5.1098961,6.00835125 4.9308756,5.9355904 4.79892111,5.80445339 L0.203921109,1.20845339 C0.0720842204,1.07540275 -0.00129639464,0.895299774 1.73406884e-05,0.707998651 C0.00133107602,0.520697529 0.0772308417,0.341641606 0.210921109,0.210453387 C0.485286842,-0.0650114866 0.930174648,-0.0685777215 1.20892111,0.202453387 L5.29592111,4.28945339 L5.29592111,4.28945339 Z' id='Shape' fill='%23FCFCFC'%3E%3C/path%3E%3C/g%3E%3C/svg%3E");
  }
}

.dropdown.open .caret--nav:after {
  transform: rotate(180deg);
}

.collapsing, .collapse.in {
  padding: 0;
}

.navbar {
  min-height: initial;
  height: 50px;
  border: 1px solid #fff;
  border-top: none;
  border-radius: 0;
  background: #fff;
  margin-bottom: 10px;

  a.navbar-brand {
    padding: 4px 0px 0px 0px;
    margin-left: -3px !important;
  }

  .btn-group.open .dropdown-toggle {
    -webkit-box-shadow: none;
    box-shadow: none;
  }

  .btn-group .btn:active {
    box-shadow: none;
  }
}

.navbar-default .navbar-nav > li > a {
  color: #000;
  font-weight: 500;

  &:active, &:hover, &:focus {
    color: #000;
  }
}

.navbar-default .btn__new button {
  font-weight: 500;
}

.navbar-default .navbar-nav > li > a:hover {
  //background-color: fade(@redash-gray, 10%);
  //text-decoration: underline;
  //border-radius: 0;
}

.navbar-default .navbar-nav > .open > a, .navbar-default .navbar-nav > .open > a:hover, .navbar-default .navbar-nav > .open > a:focus {
  background-color: fade(@redash-gray, 15%);
  color: #111;
}

.dropdown-menu > li > a:hover, .dropdown-menu > li > a:focus {
  background-color: fade(@redash-gray, 15%);
  color: #111;
}

.tab-nav {
  margin-bottom: 0px;
}

.profile__image--navbar {
  border-radius: 100%;
  margin-right: 3px;
  margin-top: -2px;
}

.profile__image--settings {
  border-radius: 100%;
}

.profile__image_thumb {
  border-radius: 100%;
  margin-right: 3px;
  margin-top: -2px;
  width: 20px;
  height: 20px;
}

.btn__new {
  margin-left: 15px;
}

.navbar-btn {
  margin-top: 10px;
  margin-bottom: 9px;
}

.navbar-brand {
  position: absolute;
  left: 49%;
  margin-left: -50px !important;
  display: block;
  zoom: 0.9;
  margin-top: 3px;
}

.va-top {
  vertical-align: top;
}

.navbar {
  box-shadow: fade(@redash-gray, 15%) 0px 4px 9px -3px;

  .navbar-collapse {
    padding-left: 0;
  }

  a.dropdown--profile {
    padding-top: 10px;
    padding-bottom: 10px;
    line-height: 2.35;
  }

  .navbar-inverse {
    background-color: @redash-gray;
    border: none;
  }
}

.menu-search {
  margin-top: 2px;
}

.dropdown-menu--profile {
  li {
    width: 200px;
  }
}

.navbar .collapse.in {
  background: #fff;
  position: relative;
  z-index: 999;
  padding: 0 10px 0 10px;
}

// Pagination
.pagination > li > a, .pagination > li > span {
  border-radius: 3px !important;
  width: 33px;
  height: 33px;
  line-height: 31px;
}

<<<<<<< HEAD
// Empty states
.empty-state {
  width: 100%;
  margin: 0px auto 10px;
  display: flex;
  flex-direction: row;
  justify-content: space-between;
=======
// Error state
.error-state {
  display: flex;
  flex-direction: column;
  justify-content: flex-start;
  text-align: center;
  margin-top: 25vh;
>>>>>>> e0c5eabd
  padding: 35px;
  font-size: 14px;
  line-height: 21px;

<<<<<<< HEAD
  .empty-state__summary, .empty-state__steps {
    width: 48%;
  }

  .empty-state__summary {
    align-self: flex-start;
  }

  ol {
    margin-bottom: 15px;
    padding: 17px;
  }

  h2 {
    margin: 0 0 15px;
  }

  h4 {
    margin-top: 0;
    color: #767676;
    margin-bottom: 15px;
  }

  p {
    margin-bottom: 0;
  }

  @media (max-width: 767px) {
    flex-direction: column;

    .empty-state__summary {
      margin-bottom: 25px;
    }

    .empty-state__summary, .empty-state__steps {
      width: 100%;
    }
=======
  .error-state__icon {
    .zmdi {
      font-size: 64px;
      color: @redash-gray;
    }
  }

  @media (max-width: 767px) {
    margin-top: 10vh;
>>>>>>> e0c5eabd
  }
}

// Forms
.form-control {
  border-radius: 2px;
  color: #6d6d6d;

  &:focus {
    box-shadow: none !important;
    color: #111;
  }
}

// Plotly
text.slicetext {
  text-shadow: 1px 1px 5px #333;
}


// Responsive fixes
@media (max-width: 767px) {
  .text-center-xs {
    text-align: center !important;
  }

  .navbar-brand {
    left: 2%;
  }

  //Fix navbar collapse
  .navbar .collapse.in {
    border: none;

    .dropdown-menu--profile {
      li {
        width: auto;
      }
    }

    .dropdown--profile {
      .caret--nav:after {
        right: initial !important;
      }
    }

    .dropdown--profile__username {
      display: inline-block;
    }

    .nav__main li a {
      padding: 10px 15px;
      display: block;
      text-align: left;
      float: none !important;
    }

    .navbar-form {
      margin-bottom: 0;
      margin-top: 0;
    }

    .navbar-right {
      margin-bottom: 0;
    }
  }
}

@media (max-width: 1084px) {
  .dropdown--profile__username {
    display: none;
  }
}



// Cross-browser fixes

// Firefox
@-moz-document url-prefix() {
  .caret--nav::after {
    height: 7px;
  }

  .navbar .caret--nav::after {
    top: 22px;
  }

  .navbar .btn--create .caret--nav::after {
    top: 12px;
  }
}

// IE10+
@media all and (-ms-high-contrast: none), (-ms-high-contrast: active) {
  .caret--nav::after {
    height: 7px;
  }

  .navbar .caret--nav::after {
    top: 22px;
  }

  .navbar .btn--create .caret--nav::after {
    top: 12px;
  }
}
<|MERGE_RESOLUTION|>--- conflicted
+++ resolved
@@ -626,7 +626,6 @@
   line-height: 31px;
 }
 
-<<<<<<< HEAD
 // Empty states
 .empty-state {
   width: 100%;
@@ -634,7 +633,46 @@
   display: flex;
   flex-direction: row;
   justify-content: space-between;
-=======
+  .empty-state__summary, .empty-state__steps {
+    width: 48%;
+  }
+
+  .empty-state__summary {
+    align-self: flex-start;
+  }
+
+  ol {
+    margin-bottom: 15px;
+    padding: 17px;
+  }
+
+  h2 {
+    margin: 0 0 15px;
+  }
+
+  h4 {
+    margin-top: 0;
+    color: #767676;
+    margin-bottom: 15px;
+  }
+
+  p {
+    margin-bottom: 0;
+  }
+
+  @media (max-width: 767px) {
+    flex-direction: column;
+
+    .empty-state__summary {
+      margin-bottom: 25px;
+    }
+
+    .empty-state__summary, .empty-state__steps {
+      width: 100%;
+    }
+  }
+}
+
 // Error state
 .error-state {
   display: flex;
@@ -642,50 +680,10 @@
   justify-content: flex-start;
   text-align: center;
   margin-top: 25vh;
->>>>>>> e0c5eabd
   padding: 35px;
   font-size: 14px;
   line-height: 21px;
 
-<<<<<<< HEAD
-  .empty-state__summary, .empty-state__steps {
-    width: 48%;
-  }
-
-  .empty-state__summary {
-    align-self: flex-start;
-  }
-
-  ol {
-    margin-bottom: 15px;
-    padding: 17px;
-  }
-
-  h2 {
-    margin: 0 0 15px;
-  }
-
-  h4 {
-    margin-top: 0;
-    color: #767676;
-    margin-bottom: 15px;
-  }
-
-  p {
-    margin-bottom: 0;
-  }
-
-  @media (max-width: 767px) {
-    flex-direction: column;
-
-    .empty-state__summary {
-      margin-bottom: 25px;
-    }
-
-    .empty-state__summary, .empty-state__steps {
-      width: 100%;
-    }
-=======
   .error-state__icon {
     .zmdi {
       font-size: 64px;
@@ -695,7 +693,6 @@
 
   @media (max-width: 767px) {
     margin-top: 10vh;
->>>>>>> e0c5eabd
   }
 }
 

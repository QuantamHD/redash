--- conflicted
+++ resolved
@@ -9,14 +9,10 @@
 
 const PublicDashboardPage = {
   template,
-<<<<<<< HEAD
-  controller($timeout, $location, $http, $route, $scope, dashboardGridOptions, Dashboard) {
-=======
   bindings: {
     dashboard: '<',
   },
   controller($scope, $timeout, $location, $http, $route, dashboardGridOptions, Dashboard) {
->>>>>>> 9fec3ca9
     'ngInject';
 
     this.dashboardGridOptions = Object.assign({}, dashboardGridOptions, {
@@ -38,25 +34,19 @@
 
     const refreshRate = Math.max(30, parseFloat($location.search().refresh));
 
-<<<<<<< HEAD
     const refresh = () => {
       loadDashboard($http, $route).then((data) => {
         this.dashboard = new Dashboard(data);
         this.dashboard.widgets = Dashboard.prepareDashboardWidgets(this.dashboard.widgets);
+        this.filters = []; // TODO: implement (@/services/dashboard.js:collectDashboardFilters)
+        this.filtersOnChange = (allFilters) => {
+          this.filters = allFilters;
+          $scope.$applyAsync();
+        };
+
         this.extractGlobalParameters();
       });
     };
-=======
-          this.filters = []; // TODO: implement (@/services/dashboard.js:collectDashboardFilters)
-          this.filtersOnChange = (allFilters) => {
-            this.filters = allFilters;
-            $scope.$applyAsync();
-          };
-
-          $timeout(refresh, refreshRate * 1000.0);
-        });
-      };
->>>>>>> 9fec3ca9
 
     if (refreshRate) {
       $timeout(refresh, refreshRate * 1000.0);

<div class="query-page-wrapper">
  <div class="container">
    <overlay ng-if="canCreateQuery === false && query.isNew()">
      You don't have permission to create new queries on any of the data sources available to you. You can either
      <a href="queries">browse existing queries</a>, or ask for additional permissions from your Redash admin.
    </overlay>
    <overlay ng-if="noDataSources && currentUser.isAdmin">
      Looks like no data sources were created yet (or none of them available to the group(s) you're member of). Please create one
      first, and then start querying.
      <br/>
      <a href="data_sources/new" class="btn btn-primary">Create Data Source</a>
      <a href="groups" class="btn btn-default">Manage Group Permissions</a>
    </overlay>
    <overlay ng-if="noDataSources && !currentUser.isAdmin">
      Looks like no data sources were created yet (or none of them available to the group(s) you're member of). Please ask your
      Redash admin to create one first.
    </overlay>

    <alert-unsaved-changes ng-if="canEdit" is-dirty="isDirty"></alert-unsaved-changes>

    <div class="row p-l-15 p-b-10 m-l-0 m-r-0 page-header--new page-header--query">
      <div class="page-title col-sm-8 col-xs-7 p-0">
        <favorites-control ng-if="!query.isNew()" item="query"></favorites-control>
        <h3>
          <edit-in-place editable="canEdit" done="saveName" ignore-blanks="true" value="query.name"></edit-in-place>
        </h3>
        <span class="label label-default" ng-if="query.is_draft && !query.is_archived">Unpublished</span>
        <span class="label label-warning" ng-if="query.is_archived" uib-popover="This query is archived and can't be used in dashboards, and won't appear in search results."
          popover-placement="right" popover-trigger="'mouseenter'">Archived</span>
        <tags-control item="query" can-edit="isQueryOwner" get-available-tags="loadTags" on-edit="saveTags()"></tags-control>
      </div>

      <div class="col-sm-4 col-xs-5 p-0 source-control text-right">

        <button class="btn btn-default btn-publish" ng-click="togglePublished()" ng-if="query.is_draft && query.id != undefined && (isQueryOwner || currentUser.hasPermission('admin'))">
          <span class="fa fa-paper-plane"></span> Publish
        </button>

        <span ng-show="query.id && canViewSource">
          <a ng-show="!sourceMode" ng-href="{{query.getUrl(true, selectedTab)}}" class="btn btn-default btn--showhide">
            <i class="fa fa-code" aria-hidden="true"></i> Edit Source</i>
          </a>
          <a ng-show="sourceMode" ng-href="{{query.getUrl(false, selectedTab)}}" class="btn btn-default btn--showhide">
            <i class="fa fa-table" aria-hidden="true"></i> Show Data Only</i>
          </a>
        </span>

        <div ng-if="query.id != undefined" class="btn-group" role="group" uib-dropdown>
          <button class="btn btn-default dropdown-toggle" uib-dropdown-toggle>
            <span class="zmdi zmdi-more"></span>
          </button>
          <ul class="dropdown-menu pull-right" uib-dropdown-menu>
            <li ng-class="{'disabled': query.id === undefined || !canForkQuery() }">
              <a ng-click="duplicateQuery()"> Fork</a>
            </li>
            <li class="divider"></li>
            <li ng-if="!query.is_archived && query.id != undefined && (isQueryOwner || currentUser.hasPermission('admin'))">
              <a ng-click="archiveQuery()">Archive</a>
            </li>
            <li ng-if="!query.is_archived && query.id != undefined && (isQueryOwner || currentUser.hasPermission('admin')) && showPermissionsControl">
              <a ng-click="showManagePermissionsModal()">Manage Permissions</a>
            </li>
            <li ng-if="!query.is_draft && query.id != undefined && (isQueryOwner || currentUser.hasPermission('admin'))">
              <a ng-click="togglePublished()">Unpublish</a>
            </li>
            <li class="divider" ng-if="!query.is_archived"></li>
            <li ng-if="query.id != undefined">
              <a ng-click="showApiKey()">Show API Key</a>
            </li>
          </ul>
        </div>
      </div>
    </div>
  </div>
  <main class="query-fullscreen">
    <nav resizable r-directions="['right']" r-flex="true" resizable-toggle>
      <div class="editor__left__data-source">
        <ui-select ng-model="query.data_source_id" remove-selected="false" ng-disabled="!isQueryOwner || !sourceMode" on-select="updateDataSource()">
          <ui-select-match placeholder="Select Data Source...">{{$select.selected.name}}</ui-select-match>
          <ui-select-choices repeat="ds.id as ds in dataSources | filter:$select.search">
            {{ds.name}}
          </ui-select-choices>
        </ui-select>
      </div>

      <div class="editor__left__schema" ng-if="sourceMode">
        <schema-browser class="schema-container" schema="schema" on-refresh="refreshSchema()"></schema-browser>
      </div>
      <div ng-if="!sourceMode" style="flex-grow: 1;">&nbsp;</div>

      <div class="query-metadata query-metadata--description">
        <edit-in-place editable="canEdit" done="saveDescription" editor="textarea" placeholder="Add description" ignore-blanks='false'
          value="query.description" markdown="true">
        </edit-in-place>
      </div>

      <div class="query-metadata query-metadata--history" ng-if="!query.isNew()">
        <table>
          <tr>
            <td>
              <img ng-src="{{ query.user.profile_image_url }}" class="profile__image_thumb" />
              <strong class="meta__name" ng-class="{'text-muted': query.user.is_disabled}">{{query.user.name}}</strong>
            </td>
            <td class="text-right">
              created
              <strong>
                <rd-time-ago value="query.created_at"></rd-time-ago>
              </strong>
            </td>
          </tr>
          <tr>
            <td>
              <img ng-src="{{ query.last_modified_by.profile_image_url }}" class="profile__image_thumb" />
              <strong class="meta__name" ng-class="{'text-muted': query.last_modified_by.is_disabled}">{{query.last_modified_by.name}}</strong>
            </td>
            <td class="text-right">
              updated
              <strong>
                <rd-time-ago value="query.updated_at"></rd-time-ago>
              </strong>
            </td>
          </tr>
          <tr>
            <td class="p-t-15">
              <span class="query-metadata__property">
                <span class="zmdi zmdi-refresh"></span> Refresh Schedule</span>
            </td>
            <td class="p-t-15 text-right">
              <a ng-click="openScheduleForm()" ng-if="!query.isNew()">{{query.schedule | scheduleHumanize}}</a>
              <span ng-if="query.isNew()">Never</span>
            </td>
          </tr>
        </table>
      </div>
    </nav>

    <div class="content">
      <div class="flex-fill p-relative">
        <div class="p-absolute d-flex flex-column p-l-15 p-r-15" style="left: 0; top: 0; right: 0; bottom: 0;">
          <div class="row editor" resizable r-directions="['bottom']" r-flex="true" resizable-toggle style="min-height: 11px; max-height: 70vh;"
            ng-if="sourceMode">
            <section>

              <div class="container p-15 m-b-10" style="height:100%;">
                <p style="height:calc(100% - 40px); margin-bottom: 0px;" class="editor__container">
                  <query-editor query="query" schema="schema" syntax="dataSource.syntax"></query-editor>

                  <button type="button" class="btn btn-default btn-s btn__format pull-right" ng-click="formatQuery()" title="Format">
                    <span class="zmdi zmdi-format-indent-increase"></span>
                  </button>
                </p>

                <div class="editor__control">
                  <div class="row form-inline">
                    <div class="col-xs-5 text-left">
                      <select class="form-control datasource-small" ng-disabled="!isQueryOwner || !sourceMode" ng-model="query.data_source_id"
                        ng-change="updateDataSource()" ng-options="ds.id as ds.name for ds in dataSources"></select>
                    </div>

                    <div class="col-xs-7">
                      <div class="editor__control--right">
                        <button class="btn btn-default" ng-show="canEdit" ng-click="saveQuery()" title="Save">
                          <span class="fa fa-floppy-o"></span>
                          <span class="hidden-xs">Save</span>
                          <span ng-show="isDirty">&#42;</span>
                        </button>

                        <button type="button" class="btn btn-primary" ng-disabled="queryExecuting || !canExecuteQuery()" ng-click="executeQuery()">
                          <span class="zmdi zmdi-play"></span>
                          <span class="hidden-xs">Execute</span>
                        </button>
                      </div>
                    </div>

                  </div>
                </div>
              </div>

            </section>
          </div>

          <div class="row query-metadata__mobile">
            <div class="col-xs-4 text-left">
              <span class="m-r-5">Created by</span>
              <img ng-src="{{ query.user.profile_image_url }}" class="profile__image_thumb">
              <strong>
                <rd-time-ago value="query.created_at"></rd-time-ago>
              </strong>
            </div>
            <div class="col-xs-4 text-center">
              <span class="m-r-5">Updated by</span>
              <img ng-src="{{ query.last_modified_by.profile_image_url }}" class="profile__image_thumb">
              <strong>
                <rd-time-ago value="query.updated_at"></rd-time-ago>
              </strong>
            </div>
            <div class="col-xs-4 text-right">
              <span class="query-metadata__property"></span> Refresh Schedule</span>
              <a ng-click="openScheduleForm()" ng-if="!query.isNew()">{{query.schedule | scheduleHumanize}}</a>
              <span ng-if="query.isNew()">Never</span>
            </div>
          </div>

          <section class="flex-fill p-relative t-body">
            <div class="d-flex flex-column p-b-15 p-absolute" style="left: 0; top: 0; right: 0; bottom: 0;">
              <div class="p-t-15 p-b-5" ng-if="query.getParametersDefs().length > 0">
                <parameters parameters="query.getParametersDefs()" sync-values="!query.isNew()" editable="sourceMode && canEdit"></parameters>
              </div>
              <!-- Query Execution Status -->

              <div class="query-alerts">
                <div class="alert alert-info m-t-15" ng-show="queryResult.getStatus() == 'processing'">
                  Executing query&hellip;
                  <rd-timer timestamp="queryResult.getUpdatedAt()"></rd-timer>
                  <button type="button" class="btn btn-warning btn-xs pull-right" ng-disabled="cancelling" ng-click="cancelExecution()">Cancel
                  </button>
                </div>
                <div class="alert alert-info m-t-15" ng-show="queryResult.getStatus() == 'waiting'">
                  Query in queue&hellip;
                  <rd-timer timestamp="queryResult.getUpdatedAt()"></rd-timer>
                  <button type="button" class="btn btn-warning btn-xs pull-right" ng-disabled="cancelling" ng-click="cancelExecution()">Cancel
                  </button>
                </div>
                <div class="alert alert-danger m-t-15" ng-show="queryResult.getError()">Error running query:
                  <strong>{{queryResult.getError()}}</strong>
                </div>
              </div>
              <!-- End of Query Execution Status -->

              <!-- tabs and data -->
              <div ng-if="showDataset" class="flex-fill p-relative">
                <div class="d-flex flex-column p-absolute" style="left: 0; top: 0; right: 0; bottom: 0;">
                  <div class="p-10" ng-show="showLog">
                    <p>Log Information:</p>
                    <p ng-repeat="l in queryResult.getLog()">{{l}}</p>
                  </div>
                  <ul class="tab-nav">
                    <rd-tab ng-if="!query.visualizations.length" tab-id="table" name="Table" base-path="query.getUrl(sourceMode)"></rd-tab>
                    <rd-tab tab-id="{{vis.id}}" name="{{vis.name}}" base-path="query.getUrl(sourceMode)" ng-repeat="vis in query.visualizations | orderBy:'id'">
<<<<<<< HEAD
                      <span class="remove" ng-click="deleteVisualization($event, vis)" ng-if="canEdit && !($first && (vis.type === 'TABLE'))">
                        &times;</span>
                    </rd-tab>
                    <li class="rd-tab">
                      <a ng-click="openVisualizationEditor()" ng-if="sourceMode && canEdit">&plus; New Visualization</a>
                    </li>
=======
                      <span class="remove" ng-click="deleteVisualization($event, vis)" ng-if="canEdit && !($first && (vis.type === 'TABLE'))"> <i class="zmdi zmdi-close"></i></span>
                    </rd-tab>
                    <li class="rd-tab tab-new-vis"><a ng-click="openVisualizationEditor()" class="btn btn-default" ng-if="canEdit"><i class="zmdi zmdi-plus"></i> New Visualization</a></li>
>>>>>>> 34c2292a
                  </ul>
                  <div ng-if="!query.visualizations.length" class="query__vis m-t-15 p-b-15 scrollbox">
                    <filters filters="filters"></filters>
                    <grid-renderer query-result="queryResult" items-per-page="50"></grid-renderer>
                  </div>

                  <div ng-if="selectedTab == vis.id" ng-repeat="vis in query.visualizations" class="query__vis m-t-15 scrollbox">
                    <visualization-renderer visualization="vis" query-result="queryResult"></visualization-renderer>
                  </div>
                </div>
              </div>
            </div>
          </section>
        </div>
      </div>
      <div class="bottom-controller-container">
        <div class="bottom-controller">
          <button class="m-r-5 btn btn-default btn-edit-visualisation" ng-click="openVisualizationEditor(selectedTab)" ng-if="!query.isNew() && canEdit">Edit Visualization</button>
          <button class="m-r-5 btn btn-default" ng-click="showEmbedDialog(query, selectedTab)" ng-if="!query.isNew()">
            <i class="zmdi zmdi-code"></i> Embed</button>

          <div class="m-r-5 btn-group dropup" uib-dropdown>
            <button type="button" class="btn btn-default dropup-toggle" ng-disabled="queryExecuting || !queryResult.getData()" aria-haspopup="true"
              uib-dropdown-toggle aria-expanded="false">
              Download
              <span class="hidden-xs">Dataset </span>
              <span class="caret"></span>
            </button>
            <ul class="dropdown-menu" ng-class="{'pull-right': !query.isNew()}" uib-dropdown-menu>
              <li>
                <a query-result-link target="_self">
                  <span class="fa fa-file-o"></span> Download as CSV File
                </a>
              </li>
              <li>
                <a query-result-link file-type="xlsx" target="_self">
                  <span class="fa fa-file-excel-o"></span> Download as Excel File
                </a>
              </li>
            </ul>
          </div>

          <span class="query-metadata__bottom" ng-if="queryResult.getData()">
            <span class="query-metadata__property">
              <strong>{{queryResult.getData().length}}</strong>
              <ng-pluralize count="queryResult.getData().length" when="{'0': ' rows', 'one': ' row', 'other': ' rows'}"></ng-pluralize>
            </span>
            <span class="query-metadata__property">
              <strong ng-show="!queryExecuting">{{queryResult.getRuntime() | durationHumanize}}</strong>
              <span ng-show="queryExecuting">Running&hellip;</span>
              <span class="hidden-xs">runtime</span>
            </span>
            <span class="query-metadata__property" ng-if="queryResult.query_result.data.metadata.data_scanned">Data Scanned
              <strong>{{ queryResult.query_result.data.metadata.data_scanned | prettySize}}</strong>
            </span>
          </span>

          <div>
            <span class="query-metadata__property">
              <span class="hidden-xs">Updated </span>
              <rd-time-ago value="queryResult.query_result.retrieved_at"></rd-time-ago>
            </span>

            <button class="m-l-5 btn btn-primary" ng-click="executeQuery()" ng-disabled="queryExecuting || !canExecuteQuery()" title="Refresh Dataset"
              ng-if="!sourceMode">
              <span class="zmdi zmdi-play"></span>
            </button>
          </div>
        </div>
      </div>
    </div>
  </main>
</div><|MERGE_RESOLUTION|>--- conflicted
+++ resolved
@@ -237,18 +237,14 @@
                   <ul class="tab-nav">
                     <rd-tab ng-if="!query.visualizations.length" tab-id="table" name="Table" base-path="query.getUrl(sourceMode)"></rd-tab>
                     <rd-tab tab-id="{{vis.id}}" name="{{vis.name}}" base-path="query.getUrl(sourceMode)" ng-repeat="vis in query.visualizations | orderBy:'id'">
-<<<<<<< HEAD
                       <span class="remove" ng-click="deleteVisualization($event, vis)" ng-if="canEdit && !($first && (vis.type === 'TABLE'))">
-                        &times;</span>
+                        <i class="zmdi zmdi-close"></i>
+                      </span>
                     </rd-tab>
-                    <li class="rd-tab">
-                      <a ng-click="openVisualizationEditor()" ng-if="sourceMode && canEdit">&plus; New Visualization</a>
+                    <li class="rd-tab tab-new-vis">
+                      <a ng-click="openVisualizationEditor()" class="btn btn-default" ng-if="canEdit">
+                        <i class="zmdi zmdi-plus"></i> New Visualization</a>
                     </li>
-=======
-                      <span class="remove" ng-click="deleteVisualization($event, vis)" ng-if="canEdit && !($first && (vis.type === 'TABLE'))"> <i class="zmdi zmdi-close"></i></span>
-                    </rd-tab>
-                    <li class="rd-tab tab-new-vis"><a ng-click="openVisualizationEditor()" class="btn btn-default" ng-if="canEdit"><i class="zmdi zmdi-plus"></i> New Visualization</a></li>
->>>>>>> 34c2292a
                   </ul>
                   <div ng-if="!query.visualizations.length" class="query__vis m-t-15 p-b-15 scrollbox">
                     <filters filters="filters"></filters>
